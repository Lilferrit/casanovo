# Casanovo

**_De Novo_ Mass Spectrometry Peptide Sequencing with a Transformer Model**

![image](https://user-images.githubusercontent.com/32707537/152622912-ca87da20-a64c-4e3f-9ca1-721c6b0d9c64.png)

If you use Casanovo in your work, please cite the following publication:

- Yilmaz, M., Fondrie, W. E., Bittremieux, W., Oh, S. & Noble, W. S. *De novo* mass spectrometry peptide sequencing with a transformer model. in *Proceedings of the 39th International Conference on Machine Learning - ICML '22* vol. 162 25514–25522 (PMLR, 2022). [https://proceedings.mlr.press/v162/yilmaz22a.html](https://proceedings.mlr.press/v162/yilmaz22a.html)

Data and pre-trained model weights are available [on Zenodo](https://zenodo.org/record/6791263).

## Documentation

#### https://casanovo.readthedocs.io/en/latest/

## Getting started with Casanovo

We recommend to run Casanovo in a dedicated **Anaconda** environment.
This helps keep your environment for Casanovo and its dependencies separate from your other Python environments.
**This is especially helpful because Casanovo works within a specific range of Python versions (3.8 > Python version > 3.10).**

- Check out the [Windows](https://docs.anaconda.com/anaconda/install/windows/#), [MacOS](https://docs.anaconda.com/anaconda/install/mac-os/), and [Linux](https://docs.anaconda.com/anaconda/install/linux/) installation instructions.

Once you have Anaconda installed, you can use this helpful [cheat sheet](https://docs.conda.io/projects/conda/en/4.6.0/_downloads/52a95608c49671267e40c689e0bc00ca/conda-cheatsheet.pdf) to see common commands and what they do.

### Environment creation

Open up the anaconda prompt and run this command:

```
conda create --name casanovo_env python=3.8
```

This will create an anaconda environment called `casanovo_env` that has Python 3.8 installed.
(You can check if it was created by typing `conda env list`.)

You can activate this environment by typing:

```
conda activate casanovo_env
```

To the left of your anaconda prompt line it should now say **(casanovo_env)** instead of **(base)**.
If this is the case, then you have set up anaconda and the environment properly.

**Be sure to retype in the activation command into your terminal when you reopen anaconda and want to use Casanovo.**
The base environment most likely will not work.

### Installation

Install Casanovo as a Python package from this repository (requires 3.8 > [Python version] > 3.10 , dependencies will be installed automatically as needed):

```
pip install git+https://github.com/Noble-Lab/casanovo.git#egg=casanovo
```

Once installed, Casanovo can be used with a simple command line interface.
**Run `casanovo --help` for more details.**
All auxiliary data, model, and training-related parameters can be specified in a user created `.yaml` configuration file.
See [`casanovo/config.yaml`](https://github.com/Noble-Lab/casanovo/blob/main/casanovo/config.yaml) for the default configuration that was used to obtain the reported results.

### Example commands

- To run _de novo_ sequencing:

```
casanovo --mode=denovo --model=path/to/pretrained.ckpt --peak_path=path/to/predict/spectra.mgf --config=path/to/config.yaml --output=path/to/output
```

<<<<<<< HEAD
This will write peptide predictions for the given MS/MS spectra to the specified output file in mzTab format.
=======
Casanovo can predict peptide sequences for MS/MS data in mzML, mzXML, and MGF files.
This will write peptide predictions for the given MS/MS spectra to the specified output file in a tab-separated format (extension: .csv).
>>>>>>> de02cba1

- To evaluate _de novo_ sequencing performance based on known spectrum annotations:

```
casanovo --mode=eval --model=path/to/pretrained.ckpt --peak_path=path/to/test/annotated_spectra.mgf --config=path/to/config.yaml
```

To evaluate the peptide predictions, ground truth peptide labels need to be provided as an annotated MGF file.

- To train a model from scratch:

```
casanovo --mode=train --peak_path=path/to/train/annotated_spectra.mgf --peak_path_val=path/to/validation/annotated_spectra.mgf --config=path/to/config.yaml
```

Training and validation MS/MS data need to be provided as annotated MGF files.

If a training is continued for a previously trained model, specify the starting model weights using `--model`.

### Example job

We will demonstrate how to use Casanovo using a small walkthrough example on a small MGF file (~100 MS/MS spectra).
The example MGF file is available at [`sample_data/sample_preprocessed_spectra.mgf`](https://github.com/Noble-Lab/casanovo/blob/main/sample_data/sample_preprocessed_spectra.mgf`).

1. Install Casanovo (see above for details).
2. Download the `casanovo_pretrained_model_weights.zip` from [Zenodo](https://zenodo.org/record/6791263). Place these models in a location that you can easily access and know the path of.
    - We will be `using pretrained_excl_mouse.ckpt` for this job.
3. Copy the example `config.yaml` file into a location you can easily access. 
4. Ensure you are in the proper anaconda environment by typing `conda activate casanovo_env`. (If you named your environment differently, type in that name instead.)
5. Run this command:
```
casanovo --mode=denovo --model=[PATH_TO]/pretrained_excl_mouse.ckpt --peak_path=[PATH_TO]/sample_preprocessed_spectra.mgf --config=[PATH_TO]/config.yaml
```
Make sure you use the proper filepath to the `pretrained_excl_mouse.ckpt` file.
    - Note: If you want to get the output mzTab file in different location than the working directory, specify an alternative output location using the `--output` parameter.

This job will take very little time to run (< 1 minute).

Congratulations! You got Casanovo to work.

## Common Troubleshooting / FAQ

**I installed Casanovo and it worked before, but I after reopening Anaconda it says that Casanovo is not installed.**

Make sure you are in the `casanovo_env` environment. You can ensure this by typing:

```
conda activate casanovo_env
```

**Which command-line options are available?**

Run the following command in your command prompt to see all possible command-line configuration options:
```
casanovo --help
```

**I get a "CUDA out of memory" error when trying to run Casanovo. Help!**

This means that there was not enough (free) memory available on your GPU to run Casanovo, which is especially likely to happen when you are using a smaller, consumer-grade GPU.
We recommend trying to decrease the `train_batch_size` or `predict_batch_size` options in the [config file](https://github.com/Noble-Lab/casanovo/blob/main/casanovo/config.yaml) (depending on whether the error occurred during `train` or `denovo` mode) to reduce the number of spectra that are processed simultaneously.
Additionally, we recommend shutting down any other processes that may be running on the GPU, so that Casanovo can exclusively use the GPU.

## Release notes

- Release 2.1.1 (2022-07-27): Update tutorial
- Release 2.1.0 (2022-07-02): Import latest depthcharge version with stable memory usage and fix to positional encoding for amino acids
- Release 2.0.1 (2022-06-13): Release notes added
- Release 2.0.0 (2022-06-05): Added additional CLI functionality, changed config file format, added pytest functionality, tutorial added, documentation with sphinx/ReadTheDocs added
- Release 1.2.0 (2022-03-07): Add peptide and amino acid confidence scores to output file
- Release 1.1.2 (2022-02-20): Add support for multiple MGF files in a directory
- Release 1.1.1 (2022-02-10): Add more CLI options and specify custom config file
- Release 1.1.0 (2022-02-04): Add data infrastructure, model and training/testing functionality
- Release 1.0.0 (2022-01-28): Initial commit
<|MERGE_RESOLUTION|>--- conflicted
+++ resolved
@@ -68,12 +68,8 @@
 casanovo --mode=denovo --model=path/to/pretrained.ckpt --peak_path=path/to/predict/spectra.mgf --config=path/to/config.yaml --output=path/to/output
 ```
 
-<<<<<<< HEAD
+Casanovo can predict peptide sequences for MS/MS data in mzML, mzXML, and MGF files.
 This will write peptide predictions for the given MS/MS spectra to the specified output file in mzTab format.
-=======
-Casanovo can predict peptide sequences for MS/MS data in mzML, mzXML, and MGF files.
-This will write peptide predictions for the given MS/MS spectra to the specified output file in a tab-separated format (extension: .csv).
->>>>>>> de02cba1
 
 - To evaluate _de novo_ sequencing performance based on known spectrum annotations:
 
