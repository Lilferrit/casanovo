--- conflicted
+++ resolved
@@ -15,11 +15,7 @@
 import psutil
 import torch
 
-<<<<<<< HEAD
-from .data.pep_spec_match import PepSpecMatch
-=======
 from .data.psm import PepSpecMatch
->>>>>>> 396f838f
 
 
 SCORE_BINS = [0.0, 0.5, 0.9, 0.95, 0.99]
