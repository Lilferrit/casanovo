--- conflicted
+++ resolved
@@ -7,13 +7,8 @@
 import os
 import re
 from pathlib import Path
-<<<<<<< HEAD
-from typing import List
-import pprint
-=======
 from typing import List, Tuple, Iterable
 
->>>>>>> aefa73ce
 import natsort
 
 from .. import __version__
@@ -226,13 +221,6 @@
                 ),
                 1,
             ):
-<<<<<<< HEAD
-                writer.writerow(
-                    [
-                        "PSM",
-                        psm[0],  # sequence
-                        psm[1][0],  # PSM_ID
-=======
                 filename = os.path.abspath(psm.spectrum_id[0])
                 idx = psm.spectrum_id[1]
                 writer.writerow(
@@ -240,7 +228,6 @@
                         "PSM",
                         psm.sequence,  # sequence
                         i,  # PSM_ID
->>>>>>> aefa73ce
                         "null",  # accession
                         "null",  # unique
                         "null",  # database
@@ -253,17 +240,10 @@
                         # FIXME: Can we get the retention time from the data
                         #  loader?
                         "null",  # retention_time
-<<<<<<< HEAD
-                        int(psm[3]),  # charge
-                        psm[4],  # exp_mass_to_charge
-                        psm[5],  # calc_mass_to_charge
-                        f"ms_run[{self._run_map[psm[7][0]]}]:{psm[9][0]}",  # Title and file name idx
-=======
                         psm.charge,  # charge
                         psm.exp_mz,  # exp_mass_to_charge
                         psm.calc_mz,  # calc_mass_to_charge
                         f"ms_run[{self._run_map[filename]}]:{idx}",
->>>>>>> aefa73ce
                         "null",  # pre
                         "null",  # post
                         "null",  # start
