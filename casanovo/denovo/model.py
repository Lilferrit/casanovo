"""A de novo peptide sequencing model."""

import collections
import heapq
import logging
import warnings
from typing import Any, Dict, Iterable, List, Optional, Tuple

import einops
import torch
import numpy as np
import lightning.pytorch as pl
from torch.utils.tensorboard import SummaryWriter

from depthcharge.tokenizers import PeptideTokenizer

from . import evaluate
from .. import config
<<<<<<< HEAD
from ..data import ms_io, pep_spec_match
from ..denovo.transformers import SpectrumEncoder, PeptideDecoder
=======
from ..data import ms_io, psm
>>>>>>> 396f838f

logger = logging.getLogger("casanovo")


class Spec2Pep(pl.LightningModule):
    """
    A Transformer model for de novo peptide sequencing.

    Use this model in conjunction with a pytorch-lightning Trainer.

    Parameters
    ----------
    dim_model : int
        The latent dimensionality used by the transformer model.
    n_head : int
        The number of attention heads in each layer. ``dim_model`` must be
        divisible by ``n_head``.
    dim_feedforward : int
        The dimensionality of the fully connected layers in the transformer
        model.
    n_layers : int
        The number of transformer layers.
    dropout : float
        The dropout probability for all layers.
    dim_intensity : Optional[int]
        The number of features to use for encoding peak intensity. The remaining
        (``dim_model - dim_intensity``) are reserved for encoding the m/z value.
        If ``None``, the intensity will be projected up to ``dim_model`` using a
        linear layer, then summed with the m/z encoding for each peak.
    max_length : int
        The maximum peptide length to decode.
    residues : Union[Dict[str, float], str]
        The amino acid dictionary and their masses. By default ("canonical) this
        is only the 20 canonical amino acids, with cysteine carbamidomethylated.
        If "massivekb", this dictionary will include the modifications found in
        MassIVE-KB. Additionally, a dictionary can be used to specify a custom
        collection of amino acids and masses.
    max_charge : int
        The maximum precursor charge to consider.
    precursor_mass_tol : float, optional
        The maximum allowable precursor mass tolerance (in ppm) for correct
        predictions.
    isotope_error_range : Tuple[int, int]
        Take into account the error introduced by choosing a non-monoisotopic
        peak for fragmentation by not penalizing predicted precursor m/z's that
        fit the specified isotope error:
        `abs(calc_mz - (precursor_mz - isotope * 1.00335 / precursor_charge))
        < precursor_mass_tol`
    min_peptide_len : int
        The minimum length of predicted peptides.
    n_beams : int
        Number of beams used during beam search decoding.
    top_match : int
        Number of PSMs to return for each spectrum.
    n_log : int
        The number of epochs to wait between logging messages.
    train_label_smoothing : float
        Smoothing factor when calculating the training loss.
    warmup_iters : int
        The number of iterations for the linear warm-up of the learning rate.
    cosine_schedule_period_iters : int
        The number of iterations for the cosine half period of the learning rate.
    out_writer : Optional[str]
        The output writer for the prediction results.
    calculate_precision : bool
        Calculate the validation set precision during training.
        This is expensive.
    tokenizer: Optional[PeptideTokenizer]
        Tokenizer object to tokenize and detokenize peptide sequences.
    **kwargs : Dict
        Additional keyword arguments passed to the Adam optimizer.
    """

    def __init__(
        self,
        dim_model: int = 512,
        n_head: int = 8,
        dim_feedforward: int = 1024,
        n_layers: int = 9,
        dropout: float = 0.0,
        dim_intensity: Optional[int] = None,
        max_length: int = 100,
        max_charge: int = 5,
        precursor_mass_tol: float = 50,
        isotope_error_range: Tuple[int, int] = (0, 1),
        min_peptide_len: int = 6,
        n_beams: int = 1,
        top_match: int = 1,
        n_log: int = 10,
        train_label_smoothing: float = 0.01,
        warmup_iters: int = 100_000,
        cosine_schedule_period_iters: int = 600_000,
        out_writer: Optional[ms_io.MztabWriter] = None,
        calculate_precision: bool = False,
        tokenizer: Optional[PeptideTokenizer] = None,
        tb_summarywriter: Optional[SummaryWriter] = None,  # TODO
        **kwargs: Dict,
    ):
        super().__init__()
        self.save_hyperparameters()

        self.tokenizer = (
            tokenizer if tokenizer is not None else PeptideTokenizer()
        )
        self.vocab_size = len(self.tokenizer) + 1
        # Build the model.
        self.encoder = SpectrumEncoder(
            d_model=dim_model,
            n_head=n_head,
            dim_feedforward=dim_feedforward,
            n_layers=n_layers,
            dropout=dropout,
        )
        self.decoder = PeptideDecoder(
            d_model=dim_model,
            n_tokens=self.tokenizer,
            n_head=n_head,
            dim_feedforward=dim_feedforward,
            n_layers=n_layers,
            dropout=dropout,
            max_charge=max_charge,
        )
        self.softmax = torch.nn.Softmax(2)
        ignore_index = 0
        self.celoss = torch.nn.CrossEntropyLoss(
            ignore_index=ignore_index, label_smoothing=train_label_smoothing
        )
        self.val_celoss = torch.nn.CrossEntropyLoss(ignore_index=ignore_index)
        # Optimizer settings.
        self.warmup_iters = warmup_iters
        self.cosine_schedule_period_iters = cosine_schedule_period_iters
        # `kwargs` will contain additional arguments as well as unrecognized
        # arguments, including deprecated ones. Remove the deprecated ones.
        for k in config._config_deprecated:
            kwargs.pop(k, None)
            warnings.warn(
                f"Deprecated hyperparameter '{k}' removed from the model.",
                DeprecationWarning,
            )
        self.opt_kwargs = kwargs

        # Data properties.
        self.max_length = max_length
        self.precursor_mass_tol = precursor_mass_tol
        self.isotope_error_range = isotope_error_range
        self.min_peptide_len = min_peptide_len
        self.n_beams = n_beams
        self.top_match = top_match

        self.stop_token = self.tokenizer.stop_int

        # Logging.
        self.calculate_precision = calculate_precision
        self.n_log = n_log
        self._history = []

        # Output writer during predicting.
        self.out_writer = out_writer

    @property
    def device(self) -> torch.device:
        """The current device for first parameter of the model."""
        return next(self.parameters()).device

    @property
    def n_parameters(self):
        """The number of learnable parameters."""
        return sum(p.numel() for p in self.parameters() if p.requires_grad)

    def forward(
        self, batch: dict
    ) -> List[List[Tuple[float, np.ndarray, str]]]:
        """
        Predict peptide sequences for a batch of MS/MS spectra.

        Parameters
        ----------
        batch : Tuple[torch.Tensor, torch.Tensor, torch.Tensor, List[str]]
            A batch of (i) m/z values of MS/MS spectra,
            (ii) intensity values of MS/MS spectra,
            (iii) precursor information,
            (iv) peptide sequences as torch Tensors.

        Returns
        -------
        pred_peptides : List[List[Tuple[float, np.ndarray, str]]]
            For each spectrum, a list with the top peptide predictions. A
            peptide predictions consists of a tuple with the peptide score,
            the amino acid scores, and the predicted peptide sequence.
        """
        mzs, ints, precursors, _ = self._process_batch(batch)
        return self.beam_search_decode(mzs, ints, precursors)

    def beam_search_decode(
        self, mzs: torch.Tensor, ints: torch.Tensor, precursors: torch.Tensor
    ) -> List[List[Tuple[float, np.ndarray, str]]]:
        """
        Beam search decoding of the spectrum predictions.

        Parameters
        ----------
        mzs : torch.Tensor of shape (n_spectra, n_peaks)
            The m/z axis of spectra for which to predict peptide sequences.
            Axis 0 represents an MS/MS spectrum, axis 1 contains the peaks in
            the MS/MS spectrum. These should be zero-padded,
            such that all the spectra in the batch are the same length.
        ints: torch.Tensor of shape (n_spectra, n_peaks)
            The m/z axis of spectra for which to predict peptide sequences.
            Axis 0 represents an MS/MS spectrum, axis 1 specifies
            the m/z-intensity pair for each peak. These should be zero-padded,
            such that all the spectra in the batch are the same length.
        precursors : torch.Tensor of size (n_spectra, 3)
            The measured precursor mass (axis 0), precursor charge (axis 1), and
            precursor m/z (axis 2) of each MS/MS spectrum.

        Returns
        -------
        pred_peptides : List[List[Tuple[float, np.ndarray, str]]]
            For each spectrum, a list with the top peptide prediction(s). A
            peptide predictions consists of a tuple with the peptide score,
            the amino acid scores, and the predicted peptide sequence.
        """
        memories, mem_masks = self.encoder(mzs, ints)

        # Sizes.
        batch = mzs.shape[0]  # B
        length = self.max_length + 1  # L
        vocab = self.vocab_size  # V
        beam = self.n_beams  # S

        # Initialize scores and tokens.
        scores = torch.full(
            size=(batch, length, vocab, beam), fill_value=torch.nan
        ).type_as(mzs)

        tokens = torch.zeros(
            batch, length, beam, dtype=torch.int64, device=self.encoder.device
        )

        # Create cache for decoded beams.
        pred_cache = collections.OrderedDict((i, []) for i in range(batch))

        # Get the first prediction.
        pred = self.decoder(
            tokens=torch.zeros(
                batch, 0, dtype=torch.int64, device=self.encoder.device
            ),
            memory=memories,
            memory_key_padding_mask=mem_masks,
            precursors=precursors,
        )
        tokens[:, 0, :] = torch.topk(pred[:, 0, :], beam, dim=1)[1]
        scores[:, :1, :, :] = einops.repeat(pred, "B L V -> B L V S", S=beam)

        # Make all tensors the right shape for decoding.
        precursors = einops.repeat(precursors, "B L -> (B S) L", S=beam)
        mem_masks = einops.repeat(mem_masks, "B L -> (B S) L", S=beam)
        memories = einops.repeat(memories, "B L V -> (B S) L V", S=beam)
        tokens = einops.rearrange(tokens, "B L S -> (B S) L")
        scores = einops.rearrange(scores, "B L V S -> (B S) L V")

        # The main decoding loop.
        for step in range(0, self.max_length):
            # Terminate beams exceeding the precursor m/z tolerance and track
            # all finished beams (either terminated or stop token predicted).
            (
                finished_beams,
                beam_fits_precursor,
                discarded_beams,
            ) = self._finish_beams(tokens, precursors, step)
            # Cache peptide predictions from the finished beams (but not the
            # discarded beams).
            self._cache_finished_beams(
                tokens,
                scores,
                step,
                finished_beams & ~discarded_beams,
                beam_fits_precursor,
                pred_cache,
            )

            # Stop decoding when all current beams have been finished.
            # Continue with beams that have not been finished and not discarded.
            finished_beams |= discarded_beams
            if finished_beams.all():
                break
            # Update the scores.
            scores[~finished_beams, : step + 2, :] = self.decoder(
                tokens=tokens[~finished_beams, : step + 1],
                precursors=precursors[~finished_beams, :],
                memory=memories[~finished_beams, :, :],
                memory_key_padding_mask=mem_masks[~finished_beams, :],
            )
            # Find the top-k beams with the highest scores and continue decoding
            # those.
            tokens, scores = self._get_topk_beams(
                tokens, scores, finished_beams, batch, step + 1
            )
            tokens = tokens

        # Return the peptide with the highest confidence score, within the
        # precursor m/z tolerance if possible.
        return list(self._get_top_peptide(pred_cache))

    def _finish_beams(
        self,
        tokens: torch.Tensor,
        precursors: torch.Tensor,
        step: int,
    ) -> Tuple[torch.Tensor, torch.Tensor, torch.Tensor]:
        """
        Track all beams that have been finished, either by predicting the stop
        token or because they were terminated due to exceeding the precursor
        m/z tolerance.

        Parameters
        ----------
        tokens : torch.Tensor of shape (n_spectra * n_beams, max_length)
            Predicted amino acid tokens for all beams and all spectra.
         scores : torch.Tensor of shape
         (n_spectra *  n_beams, max_length, n_amino_acids)
            Scores for the predicted amino acid tokens for all beams and all
            spectra.
        step : int
            Index of the current decoding step.

        Returns
        -------
        finished_beams : torch.Tensor of shape (n_spectra * n_beams)
            Boolean tensor indicating whether the current beams have been
            finished.
        beam_fits_precursor: torch.Tensor of shape (n_spectra * n_beams)
            Boolean tensor indicating if current beams are within precursor m/z
            tolerance.
        discarded_beams : torch.Tensor of shape (n_spectra * n_beams)
            Boolean tensor indicating whether the current beams should be
            discarded (e.g. because they were predicted to end but violate the
            minimum peptide length).
        """
        # Check for tokens with a negative mass (i.e. neutral loss).
        aa_neg_mass_idx = []
        for aa, mass in self.tokenizer.residues.items():
            if mass < 0:
                # aa_neg_mass.append(aa)
                aa_neg_mass_idx.append(self.tokenizer.index[aa])

        # Find N-terminal residues.
        n_term = torch.Tensor(
            [
                self.tokenizer.index[aa]
                for aa in self.tokenizer.index
                if aa.startswith(("+", "-", "[+", "[-"))
            ]
        ).to(self.decoder.device)

        beam_fits_precursor = torch.zeros(
            tokens.shape[0], dtype=torch.bool
        ).to(self.encoder.device)
        # Beams with a stop token predicted in the current step can be finished.
        finished_beams = torch.zeros(tokens.shape[0], dtype=torch.bool).to(
            self.encoder.device
        )
        ends_stop_token = tokens[:, step] == self.stop_token
        finished_beams[ends_stop_token] = True
        # Beams with a dummy token predicted in the current step can be
        # discarded.
        discarded_beams = torch.zeros(tokens.shape[0], dtype=torch.bool).to(
            self.encoder.device
        )

        discarded_beams[tokens[:, step] == 0] = True
        # Discard beams with invalid modification combinations (i.e. N-terminal
        # modifications occur multiple times or in internal positions).
        if step > 1:  # Only relevant for longer predictions.
            dim0 = torch.arange(tokens.shape[0])
            final_pos = torch.full((ends_stop_token.shape[0],), step)
            final_pos[ends_stop_token] = step - 1
            # Multiple N-terminal modifications.
            multiple_mods = torch.isin(
                tokens[dim0, final_pos], n_term
            ) & torch.isin(tokens[dim0, final_pos - 1], n_term)
            # N-terminal modifications occur at an internal position.
            # Broadcasting trick to create a two-dimensional mask.
            mask = (final_pos - 1)[:, None] >= torch.arange(tokens.shape[1])
            internal_mods = torch.isin(
                torch.where(mask.to(self.encoder.device), tokens, 0), n_term
            ).any(dim=1)
            discarded_beams[multiple_mods | internal_mods] = True

        # Check which beams should be terminated or discarded based on the
        # predicted peptide.
        for i in range(len(finished_beams)):
            # Skip already discarded beams.
            if discarded_beams[i]:
                continue
            pred_tokens = tokens[i][: step + 1]
            peptide_len = len(pred_tokens)

            # Omit stop token.
            if self.tokenizer.reverse and pred_tokens[0] == self.stop_token:
                pred_tokens = pred_tokens[1:]
                peptide_len -= 1
            elif (
                not self.tokenizer.reverse
                and pred_tokens[-1] == self.stop_token
            ):
                pred_tokens = pred_tokens[:-1]
                peptide_len -= 1
            # Discard beams that were predicted to end but don't fit the minimum
            # peptide length.
            if finished_beams[i] and peptide_len < self.min_peptide_len:
                discarded_beams[i] = True
                continue
            # Terminate the beam if it has not been finished by the model but
            # the peptide mass exceeds the precursor m/z to an extent that it
            # cannot be corrected anymore by a subsequently predicted AA with
            # negative mass.
            precursor_charge = precursors[i, 1]
            precursor_mz = precursors[i, 2]
            matches_precursor_mz = exceeds_precursor_mz = False

            # Send tokenizer masses to correct device for calculate_precursor_ions()
            self.tokenizer.masses = self.tokenizer.masses.type_as(precursor_mz)

            for aa in [None] if finished_beams[i] else aa_neg_mass_idx:
                if aa is None:
                    calc_peptide = pred_tokens
                else:
                    calc_peptide = pred_tokens.detach().clone()
                    calc_peptide = torch.cat(
                        (
                            calc_peptide,
                            torch.tensor([aa]).type_as(calc_peptide),
                        )
                    )
                try:
                    calc_mz = self.tokenizer.calculate_precursor_ions(
                        calc_peptide.unsqueeze(0),
                        precursor_charge.unsqueeze(0),
                    )[0]

                    delta_mass_ppm = [
                        _calc_mass_error(
                            calc_mz,
                            precursor_mz,
                            precursor_charge,
                            isotope,
                        )
                        for isotope in range(
                            self.isotope_error_range[0],
                            self.isotope_error_range[1] + 1,
                        )
                    ]
                    # Terminate the beam if the calculated m/z for the predicted
                    # peptide (without potential additional AAs with negative
                    # mass) is within the precursor m/z tolerance.
                    matches_precursor_mz = aa is None and any(
                        abs(d) < self.precursor_mass_tol
                        for d in delta_mass_ppm
                    )
                    # Terminate the beam if the calculated m/z exceeds the
                    # precursor m/z + tolerance and hasn't been corrected by a
                    # subsequently predicted AA with negative mass.
                    if matches_precursor_mz:
                        exceeds_precursor_mz = False
                    else:
                        exceeds_precursor_mz = all(
                            d > self.precursor_mass_tol for d in delta_mass_ppm
                        )
                        exceeds_precursor_mz = (
                            finished_beams[i] or aa is not None
                        ) and exceeds_precursor_mz
                    if matches_precursor_mz or exceeds_precursor_mz:
                        break
                except KeyError:
                    matches_precursor_mz = exceeds_precursor_mz = False
            # Finish beams that fit or exceed the precursor m/z.
            # Don't finish beams that don't include a stop token if they don't
            # exceed the precursor m/z tolerance yet.
            if finished_beams[i]:
                beam_fits_precursor[i] = matches_precursor_mz
            elif exceeds_precursor_mz:
                finished_beams[i] = True
                beam_fits_precursor[i] = matches_precursor_mz
        return finished_beams, beam_fits_precursor, discarded_beams

    def _cache_finished_beams(
        self,
        tokens: torch.Tensor,
        scores: torch.Tensor,
        step: int,
        beams_to_cache: torch.Tensor,
        beam_fits_precursor: torch.Tensor,
        pred_cache: Dict[
            int, List[Tuple[float, float, np.ndarray, torch.Tensor]]
        ],
    ):
        """
        Cache terminated beams.

        Parameters
        ----------
        tokens : torch.Tensor of shape (n_spectra * n_beams, max_length)
            Predicted amino acid tokens for all beams and all spectra.
         scores : torch.Tensor of shape
         (n_spectra *  n_beams, max_length, n_amino_acids)
            Scores for the predicted amino acid tokens for all beams and all
            spectra.
        step : int
            Index of the current decoding step.
        beams_to_cache : torch.Tensor of shape (n_spectra * n_beams)
            Boolean tensor indicating whether the current beams are ready for
            caching.
        beam_fits_precursor: torch.Tensor of shape (n_spectra * n_beams)
            Boolean tensor indicating whether the beams are within the
            precursor m/z tolerance.
        pred_cache : Dict[
                int, List[Tuple[float, float, np.ndarray, torch.Tensor]]
        ]
            Priority queue with finished beams for each spectrum, ordered by
            peptide score. For each finished beam, a tuple with the (negated)
            peptide score, a random tie-breaking float, the amino acid-level
            scores, and the predicted tokens is stored.
        """
        for i in range(len(beams_to_cache)):
            if not beams_to_cache[i]:
                continue
            # Find the starting index of the spectrum.
            spec_idx = i // self.n_beams
            # FIXME: The next 3 lines are very similar as what's done in
            #  _finish_beams. Avoid code duplication?
            pred_tokens = tokens[i][: step + 1]
            # Omit the stop token from the peptide sequence (if predicted).
            has_stop_token = pred_tokens[-1] == self.stop_token
            pred_peptide = pred_tokens[:-1] if has_stop_token else pred_tokens
            # Don't cache this peptide if it was already predicted previously.
            if any(
                torch.equal(pred_cached[-1], pred_peptide)
                for pred_cached in pred_cache[spec_idx]
            ):
                # TODO: Add duplicate predictions with their highest score.
                continue
            smx = self.softmax(scores[i : i + 1, : step + 1, :])
            aa_scores = smx[0, range(len(pred_tokens)), pred_tokens].tolist()
            # Add an explicit score 0 for the missing stop token in case this
            # was not predicted (i.e. early stopping).
            if not has_stop_token:
                aa_scores.append(0)
            aa_scores = np.asarray(aa_scores)
            # Calculate the updated amino acid-level and the peptide scores.
            aa_scores, peptide_score = _aa_pep_score(
                aa_scores, beam_fits_precursor[i]
            )
            # Omit the stop token from the amino acid-level scores.
            aa_scores = aa_scores[:-1]
            # Add the prediction to the cache (minimum priority queue, maximum
            # the number of beams elements).
            if len(pred_cache[spec_idx]) < self.n_beams:
                heapadd = heapq.heappush
            else:
                heapadd = heapq.heappushpop
            heapadd(
                pred_cache[spec_idx],
                (
                    peptide_score,
                    np.random.random_sample(),
                    aa_scores,
                    torch.clone(pred_peptide),
                ),
            )

    def _get_topk_beams(
        self,
        tokens: torch.tensor,
        scores: torch.tensor,
        finished_beams: torch.tensor,
        batch: int,
        step: int,
    ) -> Tuple[torch.tensor, torch.tensor]:
        """
        Find the top-k beams with the highest scores and continue decoding
        those.

        Stop decoding for beams that have been finished.

        Parameters
        ----------
        tokens : torch.Tensor of shape (n_spectra * n_beams, max_length)
            Predicted amino acid tokens for all beams and all spectra.
         scores : torch.Tensor of shape
         (n_spectra *  n_beams, max_length, n_amino_acids)
            Scores for the predicted amino acid tokens for all beams and all
            spectra.
        finished_beams : torch.Tensor of shape (n_spectra * n_beams)
            Boolean tensor indicating whether the current beams are ready for
            caching.
        batch: int
            Number of spectra in the batch.
        step : int
            Index of the next decoding step.

        Returns
        -------
        tokens : torch.Tensor of shape (n_spectra * n_beams, max_length)
            Predicted amino acid tokens for all beams and all spectra.
         scores : torch.Tensor of shape
         (n_spectra *  n_beams, max_length, n_amino_acids)
            Scores for the predicted amino acid tokens for all beams and all
            spectra.
        """
        beam = self.n_beams  # S
        vocab = self.vocab_size  # V

        # Reshape to group by spectrum (B for "batch").
        tokens = einops.rearrange(tokens, "(B S) L -> B L S", S=beam)
        scores = einops.rearrange(scores, "(B S) L V -> B L V S", S=beam)

        # Get the previous tokens and scores.
        prev_tokens = einops.repeat(
            tokens[:, :step, :], "B L S -> B L V S", V=vocab
        )
        prev_scores = torch.gather(
            scores[:, :step, :, :], dim=2, index=prev_tokens
        )
        prev_scores = einops.repeat(
            prev_scores[:, :, 0, :], "B L S -> B L (V S)", V=vocab
        )

        # Get the scores for all possible beams at this step.
        step_scores = torch.zeros(batch, step + 1, beam * vocab).type_as(
            scores
        )
        step_scores[:, :step, :] = prev_scores
        step_scores[:, step, :] = einops.rearrange(
            scores[:, step, :, :], "B V S -> B (V S)"
        )

        # Find all still active beams by masking out terminated beams.
        active_mask = (
            ~finished_beams.reshape(batch, beam).repeat(1, vocab)
        ).float()
        # Mask out the index '0', i.e. padding token, by default.
        # FIXME: Set this to a very small, yet non-zero value, to only
        # get padding after stop token.
        active_mask[:, :beam] = 1e-8

        # Figure out the top K decodings.
        _, top_idx = torch.topk(step_scores.nanmean(dim=1) * active_mask, beam)
        v_idx, s_idx = np.unravel_index(top_idx.cpu(), (vocab, beam))
        s_idx = einops.rearrange(s_idx, "B S -> (B S)")
        b_idx = einops.repeat(torch.arange(batch), "B -> (B S)", S=beam)

        # Record the top K decodings.
        tokens[:, :step, :] = einops.rearrange(
            prev_tokens[b_idx, :, 0, s_idx], "(B S) L -> B L S", S=beam
        )
        tokens[:, step, :] = torch.tensor(v_idx)
        scores[:, : step + 1, :, :] = einops.rearrange(
            scores[b_idx, : step + 1, :, s_idx], "(B S) L V -> B L V S", S=beam
        )
        scores = einops.rearrange(scores, "B L V S -> (B S) L V")
        tokens = einops.rearrange(tokens, "B L S -> (B S) L")
        return tokens, scores

    def _get_top_peptide(
        self,
        pred_cache: Dict[
            int, List[Tuple[float, float, np.ndarray, torch.Tensor]]
        ],
    ) -> Iterable[List[Tuple[float, np.ndarray, str]]]:
        """
        Return the peptide with the highest confidence score for each spectrum.

        Parameters
        ----------
        pred_cache : Dict[
                int, List[Tuple[float, float, np.ndarray, torch.Tensor]]
        ]
            Priority queue with finished beams for each spectrum, ordered by
            peptide score. For each finished beam, a tuple with the peptide
            score, a random tie-breaking float, the amino acid-level scores,
            and the predicted tokens is stored.

        Returns
        -------
        pred_peptides : Iterable[List[Tuple[float, np.ndarray, str]]]
            For each spectrum, a list with the top peptide prediction(s). A
            peptide predictions consists of a tuple with the peptide score,
            the amino acid scores, and the predicted peptide sequence.
        """
        for peptides in pred_cache.values():
            if len(peptides) > 0:
                yield [
                    (
                        pep_score,
                        aa_scores,
                        pred_tokens,
                    )
                    for pep_score, _, aa_scores, pred_tokens in heapq.nlargest(
                        self.top_match, peptides
                    )
                ]
            else:
                yield []

    def _process_batch(self, batch):
        """Prepare batch returned from AnnotatedSpectrumDataset of the
            latest depthcharge version

        Each batch is a dict and contains these keys:
             ['peak_file', 'scan_id', 'ms_level', 'precursor_mz',
             'precursor_charge', 'mz_array', 'intensity_array',
             'seq']
        Returns
        -------
        spectra : torch.Tensor of shape (batch_size, n_peaks, 2)
            The padded mass spectra tensor with the m/z and intensity peak values
            for each spectrum.
        precursors : torch.Tensor of shape (batch_size, 3)
            A tensor with the precursor neutral mass, precursor charge, and
            precursor m/z.
        seqs : np.ndarray
            The spectrum identifiers (during de novo sequencing) or peptide
            sequences (during training).

        """
        # Squeeze torch tensors in first dimension
        for k in batch.keys():
            try:
                batch[k] = batch[k].squeeze(0)
            except:
                continue

        precursor_mzs = batch["precursor_mz"]
        precursor_charges = batch["precursor_charge"]
        precursor_masses = (precursor_mzs - 1.007276) * precursor_charges
        precursors = torch.vstack(
            [precursor_masses, precursor_charges, precursor_mzs]
        ).T  # .float()

        mzs, ints = batch["mz_array"], batch["intensity_array"]
        # spectra = torch.stack([mzs, ints], dim=2)

        seqs = batch["seq"] if "seq" in batch else None

        return mzs, ints, precursors, seqs

    def _forward_step(
        self,
        batch,
    ) -> Tuple[torch.Tensor, torch.Tensor]:
        """
        The forward learning step.

        Parameters
        ----------
        batch : Tuple[torch.Tensor, torch.Tensor, torch.Tensor, List[str]]
            A batch of (i) m/z values of MS/MS spectra,
            (ii) intensity values of MS/MS spectra,
            (iii) precursor information,
            (iv) peptide sequences as torch Tensors.

        Returns
        -------
        scores : torch.Tensor of shape (n_spectra, length, n_amino_acids)
            The individual amino acid scores for each prediction.
        tokens : torch.Tensor of shape (n_spectra, length)
            The predicted tokens for each spectrum.
        """
        mzs, ints, precursors, tokens = self._process_batch(batch)
        memories, mem_masks = self.encoder(mzs, ints)
        decoded = self.decoder(
            tokens=tokens,
            memory=memories,
            memory_key_padding_mask=mem_masks,
            precursors=precursors,
        )
        return decoded, tokens

    def training_step(
        self,
        batch: dict,
        *args,
        mode: str = "train",
    ) -> torch.Tensor:
        """
        A single training step.

        Parameters
        ----------
        batch : Tuple[torch.Tensor, torch.Tensor, torch.Tensor, List[str]]
            A batch of (i) m/z values of MS/MS spectra,
            (ii) intensity values of MS/MS spectra,
            (iii) precursor information,
            (iv) peptide sequences as torch Tensors.
        mode : str
            Logging key to describe the current stage.

        Returns
        -------
        torch.Tensor
            The loss of the training step.
        """
        pred, truth = self._forward_step(batch)
        pred = pred[:, :-1, :].reshape(-1, self.vocab_size)

        if mode == "train":
            loss = self.celoss(pred, truth.flatten())
        else:
            loss = self.val_celoss(pred, truth.flatten())
        self.log(
            f"{mode}_CELoss",
            loss.detach(),
            on_step=False,
            on_epoch=True,
            sync_dist=True,
            batch_size=pred.shape[0],
        )
        return loss

    def validation_step(
        self, batch: Tuple[torch.Tensor, torch.Tensor, List[str]], *args
    ) -> torch.Tensor:
        """
        A single validation step.

        Parameters
        ----------
        batch : Tuple[torch.Tensor, torch.Tensor, torch.Tensor, List[str]]
            A batch of (i) m/z values of MS/MS spectra,
            (ii) intensity values of MS/MS spectra,
            (iii) precursor information,
            (iv) peptide sequences as torch Tensors.

        Returns
        -------
        torch.Tensor
            The loss of the validation step.
        """
        # Record the loss.
        loss = self.training_step(batch, mode="valid")
        if not self.calculate_precision:
            return loss

        # Calculate and log amino acid and peptide match evaluation metrics from
        # the predicted peptides.
        peptides_true = [
            "".join(p)
            for p in self.tokenizer.detokenize(batch["seq"], join=False)
        ]
        peptides_pred = []
        for spectrum_preds in self.forward(batch):
            for _, _, pred in spectrum_preds:
                peptides_pred.append(pred)
        peptides_pred = [
            "".join(p)
            for p in self.tokenizer.detokenize(peptides_pred, join=False)
        ]
        batch_size = len(peptides_true)
        aa_precision, _, pep_precision = evaluate.aa_match_metrics(
            *evaluate.aa_match_batch(
                peptides_true,
                peptides_pred,
                self.tokenizer.residues,
            )
        )

        log_args = dict(on_step=False, on_epoch=True, sync_dist=True)
        self.log(
            "pep_precision", pep_precision, **log_args, batch_size=batch_size
        )
        self.log(
            "aa_precision", aa_precision, **log_args, batch_size=batch_size
        )
        return loss

    def predict_step(
        self, batch: Tuple[torch.Tensor, torch.Tensor, torch.Tensor], *args
    ) -> List[Tuple[np.ndarray, float, float, str, float, np.ndarray]]:
        """
        A single prediction step.

        Parameters
        ----------
        batch : Tuple[torch.Tensor, torch.Tensor, torch.Tensor, List[str]]
            A batch of (i) m/z values of MS/MS spectra,
            (ii) intensity values of MS/MS spectra,
            (iii) precursor information,
            (iv) peptide sequences as torch Tensors.

        Returns
        -------
        predictions: List[Tuple[np.ndarray, float, float, str, float, np.ndarray]]
            Model predictions for the given batch of spectra containing spectrum
            ids, precursor information, peptide sequences as well as peptide
            and amino acid-level confidence scores.
        """

        _, _, precursors, _ = self._process_batch(batch)
        prec_charges = precursors[:, 1].cpu().detach().numpy()
        prec_mzs = precursors[:, 2].cpu().detach().numpy()

        predictions = []
        for (
            precursor_charge,
            precursor_mz,
            scan,
            file_name,
            spectrum_preds,
        ) in zip(
            prec_charges,
            prec_mzs,
            batch["scan_id"],
            batch["peak_file"],
            self.forward(batch),
        ):
            for peptide_score, aa_scores, peptide in spectrum_preds:
                predictions.append(
                    (
                        scan[0],
                        precursor_charge,
                        precursor_mz,
                        peptide,
                        peptide_score,
                        aa_scores,
                        file_name[0],
                    )
                )

        return predictions

    def on_train_epoch_end(self) -> None:
        """
        Log the training loss at the end of each epoch.
        """
        if "train_CELoss" in self.trainer.callback_metrics:
            train_loss = (
                self.trainer.callback_metrics["train_CELoss"].detach().item()
            )
        else:
            train_loss = np.nan
        metrics = {
            "step": self.trainer.global_step,
            "train": train_loss,
        }
        self._history.append(metrics)
        self._log_history()

    def on_validation_epoch_end(self) -> None:
        """
        Log the validation metrics at the end of each epoch.
        """
        callback_metrics = self.trainer.callback_metrics
        metrics = {
            "step": self.trainer.global_step,
            "valid": callback_metrics["valid_CELoss"].detach().item(),
        }

        if self.calculate_precision:
            metrics["valid_aa_precision"] = (
                callback_metrics["aa_precision"].detach().item()
            )
            metrics["valid_pep_precision"] = (
                callback_metrics["pep_precision"].detach().item()
            )
        self._history.append(metrics)
        self._log_history()

    def on_predict_batch_end(
        self,
        outputs: List[Tuple[np.ndarray, List[str], torch.Tensor]],
        *args,
    ) -> None:
        """
        Write the predicted peptide sequences and amino acid scores to the
        output file.
        """
        if self.out_writer is None:
            return
        # Triply nested lists: results -> batch -> step -> spectrum.
        for (
            scan,
            charge,
            precursor_mz,
            peptide,
            peptide_score,
            aa_scores,
            file_name,
        ) in outputs:
            if len(peptide) == 0:
                continue

            # Compute mass and detokenize
            calc_mass = self.tokenizer.calculate_precursor_ions(
                peptide.unsqueeze(0), torch.tensor([charge]).type_as(peptide)
            )[0]
            peptide = "".join(
                self.tokenizer.detokenize(peptide.unsqueeze(0), join=False)[0]
            )

            self.out_writer.psms.append(
<<<<<<< HEAD
                pep_spec_match.PepSpecMatch(
=======
                psm.PepSpecMatch(
>>>>>>> 396f838f
                    sequence=peptide,
                    spectrum_id=(file_name, scan),
                    peptide_score=peptide_score,
                    charge=int(charge),
                    calc_mz=precursor_mz,
                    exp_mz=calc_mass,
                    aa_scores=aa_scores,
                )
            )

    def on_train_start(self):
        """Log optimizer settings."""
        self.log("hp/optimizer_warmup_iters", self.warmup_iters)
        self.log(
            "hp/optimizer_cosine_schedule_period_iters",
            self.cosine_schedule_period_iters,
        )

    def _log_history(self) -> None:
        """
        Write log to console, if requested.
        """
        # Log only if all output for the current epoch is recorded.
        if len(self._history) == 0:
            return
        if len(self._history) == 1:
            header = "Step\tTrain loss\tValid loss\t"
            if self.calculate_precision:
                header += "Peptide precision\tAA precision"

            logger.info(header)
        metrics = self._history[-1]
        if metrics["step"] % self.n_log == 0:
            msg = "%i\t%.6f\t%.6f"
            vals = [
                metrics["step"],
                metrics.get("train", np.nan),
                metrics.get("valid", np.nan),
            ]

            if self.calculate_precision:
                msg += "\t%.6f\t%.6f"
                vals += [
                    metrics.get("valid_pep_precision", np.nan),
                    metrics.get("valid_aa_precision", np.nan),
                ]

            logger.info(msg, *vals)

    def configure_optimizers(
        self,
    ) -> Tuple[torch.optim.Optimizer, Dict[str, Any]]:
        """
        Initialize the optimizer.

        This is used by pytorch-lightning when preparing the model for training.

        Returns
        -------
        Tuple[torch.optim.Optimizer, Dict[str, Any]]
            The initialized Adam optimizer and its learning rate scheduler.
        """
        optimizer = torch.optim.Adam(self.parameters(), **self.opt_kwargs)
        # Apply learning rate scheduler per step.
        lr_scheduler = CosineWarmupScheduler(
            optimizer, self.warmup_iters, self.cosine_schedule_period_iters
        )
        return [optimizer], {"scheduler": lr_scheduler, "interval": "step"}


class CosineWarmupScheduler(torch.optim.lr_scheduler._LRScheduler):
    """
    Learning rate scheduler with linear warm-up followed by cosine shaped decay.

    Parameters
    ----------
    optimizer : torch.optim.Optimizer
        Optimizer object.
    warmup_iters : int
        The number of iterations for the linear warm-up of the learning rate.
    cosine_schedule_period_iters : int
        The number of iterations for the cosine half period of the learning rate.
    """

    def __init__(
        self,
        optimizer: torch.optim.Optimizer,
        warmup_iters: int,
        cosine_schedule_period_iters: int,
    ):
        self.warmup_iters = warmup_iters
        self.cosine_schedule_period_iters = cosine_schedule_period_iters
        super().__init__(optimizer)

    def get_lr(self):
        lr_factor = self.get_lr_factor(epoch=self.last_epoch)
        return [base_lr * lr_factor for base_lr in self.base_lrs]

    def get_lr_factor(self, epoch):
        lr_factor = 0.5 * (
            1 + np.cos(np.pi * epoch / self.cosine_schedule_period_iters)
        )
        if epoch <= self.warmup_iters:
            lr_factor *= epoch / self.warmup_iters
        return lr_factor


def _calc_mass_error(
    calc_mz: float, obs_mz: float, charge: int, isotope: int = 0
) -> float:
    """
    Calculate the mass error in ppm between the theoretical m/z and the observed
    m/z, optionally accounting for an isotopologue mismatch.

    Parameters
    ----------
    calc_mz : float
        The theoretical m/z.
    obs_mz : float
        The observed m/z.
    charge : int
        The charge.
    isotope : int
        Correct for the given number of C13 isotopes (default: 0).

    Returns
    -------
    float
        The mass error in ppm.
    """
    return (calc_mz - (obs_mz - isotope * 1.00335 / charge)) / obs_mz * 10**6


def _aa_pep_score(
    aa_scores: np.ndarray, fits_precursor_mz: bool
) -> Tuple[np.ndarray, float]:
    """
    Calculate amino acid and peptide-level confidence score from the raw amino
    acid scores.

    The peptide score is the mean of the raw amino acid scores. The amino acid
    scores are the mean of the raw amino acid scores and the peptide score.

    Parameters
    ----------
    aa_scores : np.ndarray
        Amino acid level confidence scores.
    fits_precursor_mz : bool
        Flag indicating whether the prediction fits the precursor m/z filter.

    Returns
    -------
    aa_scores : np.ndarray
        The amino acid scores.
    peptide_score : float
        The peptide score.
    """
    peptide_score = np.mean(aa_scores)
    aa_scores = (aa_scores + peptide_score) / 2
    if not fits_precursor_mz:
        peptide_score -= 1
    return aa_scores, peptide_score


def generate_tgt_mask(sz: int) -> torch.Tensor:
    """Generate a square mask for the sequence.

    Parameters
    ----------
    sz : int
        The length of the target sequence.
    """
    return ~torch.triu(torch.ones(sz, sz, dtype=torch.bool)).transpose(0, 1)<|MERGE_RESOLUTION|>--- conflicted
+++ resolved
@@ -16,12 +16,8 @@
 
 from . import evaluate
 from .. import config
-<<<<<<< HEAD
-from ..data import ms_io, pep_spec_match
+from ..data import ms_io, psm
 from ..denovo.transformers import SpectrumEncoder, PeptideDecoder
-=======
-from ..data import ms_io, psm
->>>>>>> 396f838f
 
 logger = logging.getLogger("casanovo")
 
@@ -1023,11 +1019,7 @@
             )
 
             self.out_writer.psms.append(
-<<<<<<< HEAD
-                pep_spec_match.PepSpecMatch(
-=======
                 psm.PepSpecMatch(
->>>>>>> 396f838f
                     sequence=peptide,
                     spectrum_id=(file_name, scan),
                     peptide_score=peptide_score,
