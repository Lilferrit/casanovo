--- conflicted
+++ resolved
@@ -770,10 +770,7 @@
         for spectrum_preds in self.forward(batch[0], batch[1]):
             for _, _, pred in spectrum_preds:
                 peptides_pred.append(pred)
-<<<<<<< HEAD
-=======
-
->>>>>>> ad9ba0f7
+
         aa_precision, _, pep_precision = evaluate.aa_match_metrics(
             *evaluate.aa_match_batch(
                 peptides_true,
@@ -843,17 +840,10 @@
         """
         Log the training loss at the end of each epoch.
         """
-<<<<<<< HEAD
-        train_loss = self.trainer.callback_metrics["CELoss"]["train"].detach()
-        metrics = {
-            "step": self.trainer.global_step,
-            "train": train_loss,
-=======
         train_loss = self.trainer.callback_metrics["train_CELoss"].detach()
         metrics = {
             "step": self.trainer.global_step,
             "train": train_loss.item(),
->>>>>>> ad9ba0f7
         }
         self._history.append(metrics)
         self._log_history()
@@ -865,17 +855,7 @@
         callback_metrics = self.trainer.callback_metrics
         metrics = {
             "step": self.trainer.global_step,
-<<<<<<< HEAD
-            "valid": callback_metrics["CELoss"]["valid"].detach(),
-            "valid_aa_precision": callback_metrics[
-                "AA precision at coverage=1"
-            ]["valid"].detach(),
-            "valid_pep_precision": callback_metrics[
-                "Peptide precision at coverage=1"
-            ]["valid"].detach(),
-=======
             "valid": callback_metrics["valid_CELoss"].detach().item(),
->>>>>>> ad9ba0f7
         }
 
         if self.calculate_precision:
@@ -932,21 +912,6 @@
         if len(self._history) == 0:
             return
         if len(self._history) == 1:
-<<<<<<< HEAD
-            logger.info(
-                "Step\tTrain loss\tValid loss\tPeptide precision\tAA precision"
-            )
-        metrics = self._history[-1]
-        if metrics["step"] % self.n_log == 0:
-            logger.info(
-                "%i\t%.6f\t%.6f\t%.6f\t%.6f",
-                metrics["step"],
-                metrics.get("train", np.nan),
-                metrics.get("valid", np.nan),
-                metrics.get("valid_pep_precision", np.nan),
-                metrics.get("valid_aa_precision", np.nan),
-            )
-=======
             header = "Step\tTrain loss\tValid loss\t"
             if self.calculate_precision:
                 header += "Peptide precision\tAA precision"
@@ -969,7 +934,6 @@
                 ]
 
             logger.info(msg, *vals)
->>>>>>> ad9ba0f7
             if self.tb_summarywriter is not None:
                 for descr, key in [
                     ("loss/train_crossentropy_loss", "train"),
