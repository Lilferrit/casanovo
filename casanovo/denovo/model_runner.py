--- conflicted
+++ resolved
@@ -81,8 +81,8 @@
                     filename="{epoch}-{step}-{train_CELoss:.3f}-{valid_CELoss:.3f}",
                     save_last=True,
                 )
-<<<<<<< HEAD
-            ]
+            )
+            
         # Configure early stopping
         if config.early_stopping_patience is not None:
             self.callbacks.append(
@@ -99,8 +99,6 @@
         if config.tb_summarywriter is not None:
             self.callbacks.append(
                 LearningRateMonitor(logging_interval="step", log_momentum=True)
-=======
->>>>>>> 276a50ee
             )
 
     def __enter__(self):
