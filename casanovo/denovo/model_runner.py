--- conflicted
+++ resolved
@@ -11,24 +11,17 @@
 from datetime import datetime
 
 import lightning.pytorch as pl
-<<<<<<< HEAD
-=======
 import lightning.pytorch.loggers
 import numpy as np
->>>>>>> 396f838f
 import torch
 import torch.utils.data
 
 from lightning.pytorch.strategies import DDPStrategy
-<<<<<<< HEAD
-from lightning.pytorch.callbacks import ModelCheckpoint
+from lightning.pytorch.callbacks import ModelCheckpoint, LearningRateMonitor
 from lightning.pytorch.loggers import TensorBoardLogger
 
 from depthcharge.tokenizers import PeptideTokenizer
 from depthcharge.tokenizers.peptides import MskbPeptideTokenizer
-=======
-from lightning.pytorch.callbacks import ModelCheckpoint, LearningRateMonitor
->>>>>>> 396f838f
 
 from .. import utils
 from ..config import Config
@@ -181,14 +174,6 @@
         test_index : AnnotatedSpectrumIndex
             Index containing the annotated spectra used to generate model
             predictions
-<<<<<<< HEAD
-
-        model_output = [psm.sequence for psm in self.writer.psms]
-        spectrum_annotations = [
-            test_index[i][4] for i in range(test_index.n_spectra)
-        ]
-        aa_precision, _, pep_precision = aa_match_metrics(
-=======
         """
         seq_pred = []
         seq_true = []
@@ -206,7 +191,6 @@
                     seq_pred.append(None)
 
         aa_precision, aa_recall, pep_precision = aa_match_metrics(
->>>>>>> 396f838f
             *aa_match_batch(
                 seq_true,
                 seq_pred,
@@ -222,13 +206,7 @@
 
         logger.info("Peptide Precision: %.2f%%", 100 * pep_precision)
         logger.info("Amino Acid Precision: %.2f%%", 100 * aa_precision)
-<<<<<<< HEAD
-        """
-        # TODO: Fix log_metrics, wait for eval bug fix to be merged in
-        return
-=======
         logger.info("Amino Acid Recall: %.2f%%", 100 * aa_recall)
->>>>>>> 396f838f
 
     def predict(
         self,
@@ -320,14 +298,11 @@
                 strategy=self._get_strategy(),
                 val_check_interval=self.config.val_check_interval,
                 check_val_every_n_epoch=None,
-<<<<<<< HEAD
                 logger=logger,
                 accumulate_grad_batches=self.config.accumulate_grad_batches,
                 gradient_clip_val=self.config.gradient_clip_val,
                 gradient_clip_algorithm=self.config.gradient_clip_algorithm,
-=======
                 log_every_n_steps=self.config.log_every_n_steps,
->>>>>>> 396f838f
             )
 
             if self.config.log_metrics:
